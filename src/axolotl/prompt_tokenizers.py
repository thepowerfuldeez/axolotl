--- conflicted
+++ resolved
@@ -343,6 +343,10 @@
         input_roles = {conversation.roles[0]}
         output_roles = {conversation.roles[1]}
 
+        if len(conversation.roles) == 3:
+            tool_role_label = conversation.roles[2]
+            input_roles.add(tool_role_label)
+
         # Add roles from the config
         if self.prompter.roles:
             if "input" in self.prompter.roles and self.prompter.roles["input"]:
@@ -373,7 +377,6 @@
                     LOG.warning(f"expected tuple, got {part}")
                     continue
 
-<<<<<<< HEAD
                 role, content = part
 
                 # Uses "in" because role contains extra characters
@@ -387,21 +390,6 @@
 
                 # Uses "in" because role contains extra characters
                 if input_turn:
-=======
-                tool_role_label = None
-                if len(conversation.roles) == 3:
-                    (
-                        user_role_label,
-                        assistant_role_label,
-                        tool_role_label,
-                    ) = conversation.roles
-                else:
-                    user_role_label, assistant_role_label = conversation.roles
-                role, content = part
-
-                # Uses "in" because role contains extra characters
-                if user_role_label in role:
->>>>>>> 43265208
                     role = (
                         role.replace(role_remap[0]["from"], role_remap[0]["to"])
                         if role_remap
@@ -421,11 +409,7 @@
                     else:
                         # everything from this is masked out from the labels
                         labels = [IGNORE_TOKEN_ID] * len(res["input_ids"])
-<<<<<<< HEAD
                 elif output_turn:
-=======
-                elif assistant_role_label in role:
->>>>>>> 43265208
                     role = (
                         role.replace(role_remap[1]["from"], role_remap[1]["to"])
                         if role_remap
@@ -467,14 +451,6 @@
                     else:
                         # everything from this is masked out from the labels
                         labels = [IGNORE_TOKEN_ID] * len(res["input_ids"])
-<<<<<<< HEAD
-=======
-                elif tool_role_label and tool_role_label in role:
-                    labels = [IGNORE_TOKEN_ID] * len(res["input_ids"])
-                else:
-                    LOG.warning(f"unhandled role: {role}")
-                    continue
->>>>>>> 43265208
 
                 # pylint: disable=duplicate-code
                 result, current_len = parse_tokenized_to_result(
