--- conflicted
+++ resolved
@@ -273,8 +273,12 @@
 
     role_key_human = "human"
     role_key_model = "gpt"
+
     # Optional, only used for tool usage datasets.
     role_key_tool = None
+
+    # Optional, role input/output mapping
+    roles = None
 
     def __init__(
         self,
@@ -282,11 +286,8 @@
         conversation: Optional[Union[str, Conversation]] = None,
         role_key_human: Optional[str] = None,
         role_key_model: Optional[str] = None,
-<<<<<<< HEAD
+        role_key_tool: Optional[str] = None,
         roles: Optional[dict] = None,
-=======
-        role_key_tool: Optional[str] = None,
->>>>>>> 43265208
     ):
         if conversation:
             if isinstance(conversation, Conversation):
@@ -301,8 +302,8 @@
             self.role_key_model = role_key_model
         if role_key_tool:
             self.role_key_tool = role_key_tool
-
-        self.roles = roles
+        if roles:
+            self.roles = roles
 
     def _build_result(self, source):
         if len(source) < 2:
